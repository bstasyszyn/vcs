/*
Copyright Gen Digital Inc. All Rights Reserved.

SPDX-License-Identifier: Apache-2.0
*/

package oidc4vci

import (
	"bufio"
	"bytes"
	"context"
	"encoding/json"
	"errors"
	"fmt"
	"io"
	"log/slog"
	"net"
	"net/http"
	"net/url"
	"os"
	"strings"
	"time"

	"github.com/cli/browser"
	"github.com/google/uuid"
	"github.com/piprate/json-gold/ld"
	"github.com/samber/lo"
	"github.com/trustbloc/did-go/doc/did"
	vdrapi "github.com/trustbloc/did-go/vdr/api"
	"github.com/trustbloc/kms-go/doc/jose"
	"github.com/trustbloc/kms-go/spi/kms"
	"github.com/trustbloc/kms-go/wrapper/api"
	"github.com/trustbloc/vc-go/jwt"
	"github.com/trustbloc/vc-go/presexch"
	"github.com/trustbloc/vc-go/verifiable"
	"golang.org/x/oauth2"

	"github.com/trustbloc/vcs/component/wallet-cli/pkg/consent"
	"github.com/trustbloc/vcs/component/wallet-cli/pkg/credentialoffer"
	jwssigner "github.com/trustbloc/vcs/component/wallet-cli/pkg/signer"
	"github.com/trustbloc/vcs/component/wallet-cli/pkg/trustregistry"
	"github.com/trustbloc/vcs/component/wallet-cli/pkg/wallet"
	"github.com/trustbloc/vcs/component/wallet-cli/pkg/wellknown"
	vcsverifiable "github.com/trustbloc/vcs/pkg/doc/verifiable"
	kmssigner "github.com/trustbloc/vcs/pkg/kms/signer"
	"github.com/trustbloc/vcs/pkg/restapi/v1/common"
	issuerv1 "github.com/trustbloc/vcs/pkg/restapi/v1/issuer"
	oidc4civ1 "github.com/trustbloc/vcs/pkg/restapi/v1/oidc4ci"
	"github.com/trustbloc/vcs/pkg/service/oidc4ci"
)

const (
	preAuthorizedCodeGrantType = "urn:ietf:params:oauth:grant-type:pre-authorized_code"
	discoverableClientIDScheme = "urn:ietf:params:oauth:client-id-scheme:oauth-discoverable-client"

	jwtProofTypeHeader      = "openid4vci-proof+jwt"
	attestJWTClientAuthType = "attest_jwt_client_auth"
)

type FlowType string

const (
	FlowTypeAuthorizationCode FlowType = "authorization_code"
	FlowTypeWalletInitiated            = "wallet_initiated"
	FlowTypePreAuthorizedCode          = "pre-authorized_code"
)

type trustRegistry interface {
	ValidateIssuer(issuerDID, issuerDomain, credentialType, credentialFormat string, clientAttestationRequested bool) error
}

type Flow struct {
	httpClient                 *http.Client
	documentLoader             ld.DocumentLoader
	vdrRegistry                vdrapi.Registry
	signer                     jose.Signer
	proofBuilder               ProofBuilder
	wallet                     *wallet.Wallet
	wellKnownService           *wellknown.Service
	trustRegistryURL           string
	trustRegistryClient        trustRegistry
	flowType                   FlowType
	credentialOffer            string
	credentialType             string
	oidcCredentialFormat       vcsverifiable.OIDCFormat
	credentialConfigurationID  string
	clientID                   string
	scopes                     []string
	redirectURI                string
	enableDiscoverableClientID bool
	userLogin                  string
	userPassword               string
	issuerState                string
	pin                        string
	walletKeyID                string
	walletKeyType              kms.KeyType
	perfInfo                   *PerfInfo
}

type provider interface {
	HTTPClient() *http.Client
	DocumentLoader() ld.DocumentLoader
	VDRegistry() vdrapi.Registry
	CryptoSuite() api.Suite
	Wallet() *wallet.Wallet
	WellKnownService() *wellknown.Service
}

func NewFlow(p provider, opts ...Opt) (*Flow, error) {
	o := &options{
		flowType: FlowTypeAuthorizationCode,
	}

	for i := range opts {
		opts[i](o)
	}

	switch o.flowType {
	case FlowTypeAuthorizationCode:
		if o.clientID == "" {
			return nil, fmt.Errorf("client id not set")
		}

		if o.redirectURI == "" {
			return nil, fmt.Errorf("redirect uri not set")
		}

		if _, err := url.Parse(o.redirectURI); err != nil {
			return nil, fmt.Errorf("invalid redirect uri: %w", err)
		}

		if len(o.scopes) == 0 {
			return nil, fmt.Errorf("scopes not set")
		}
	case FlowTypePreAuthorizedCode:
		break
	case FlowTypeWalletInitiated:
		if o.issuerState == "" {
			return nil, fmt.Errorf("issuer state not set")
		}
	default:
		return nil, fmt.Errorf("unsupported flow type: %s", o.flowType)
	}

	if o.walletDIDIndex < 0 || o.walletDIDIndex >= len(p.Wallet().DIDs()) {
		return nil, fmt.Errorf("invalid wallet did index: %d", o.walletDIDIndex)
	}

	walletDIDInfo := p.Wallet().DIDs()[o.walletDIDIndex]

	walletDID, err := did.Parse(walletDIDInfo.ID)
	if err != nil {
		return nil, fmt.Errorf("parse wallet did: %w", err)
	}

	docResolution, err := p.VDRegistry().Resolve(walletDID.String())
	if err != nil {
		return nil, fmt.Errorf("resolve wallet did: %w", err)
	}

	signer, err := p.CryptoSuite().FixedKeyMultiSigner(walletDIDInfo.KeyID)
	if err != nil {
		return nil, fmt.Errorf("get signer for key %s: %w", walletDIDInfo.KeyID, err)
	}

	signatureType := p.Wallet().SignatureType()

	jwsSigner := jwssigner.NewJWSSigner(
		docResolution.DIDDocument.VerificationMethod[0].ID,
		string(signatureType),
		kmssigner.NewKMSSigner(signer, signatureType, nil),
	)

	proofBuilder := o.proofBuilder

	if proofBuilder == nil {
		proofBuilder = NewJWTProofBuilder()
	}

	var trustRegistry trustRegistry

	if o.trustRegistry != nil {
		trustRegistry = o.trustRegistry
	} else if o.trustRegistryURL != "" {
		trustRegistry = trustregistry.NewClient(p.HTTPClient(), o.trustRegistryURL)
	}

	return &Flow{
		httpClient:                 p.HTTPClient(),
		documentLoader:             p.DocumentLoader(),
		vdrRegistry:                p.VDRegistry(),
		signer:                     jwsSigner,
		proofBuilder:               proofBuilder,
		wallet:                     p.Wallet(),
		wellKnownService:           p.WellKnownService(),
		walletKeyID:                walletDIDInfo.KeyID,
		walletKeyType:              walletDIDInfo.KeyType,
		flowType:                   o.flowType,
		credentialOffer:            o.credentialOffer,
		credentialType:             o.credentialType,
		oidcCredentialFormat:       o.oidcCredentialFormat,
		credentialConfigurationID:  o.credentialConfigurationID,
		clientID:                   o.clientID,
		scopes:                     o.scopes,
		redirectURI:                o.redirectURI,
		enableDiscoverableClientID: o.enableDiscoverableClientID,
		userLogin:                  o.userLogin,
		userPassword:               o.userPassword,
		issuerState:                o.issuerState,
		pin:                        o.pin,
		trustRegistryURL:           o.trustRegistryURL,
		trustRegistryClient:        trustRegistry,
		perfInfo:                   &PerfInfo{},
	}, nil
}

func (f *Flow) Run(ctx context.Context) (*verifiable.Credential, error) {
	slog.Info("Running OIDC4VCI flow",
		"flow_type", f.flowType,
		"credential_offer_uri", f.credentialOffer,
		"credential_type", f.credentialType,
		"credential_format", f.oidcCredentialFormat,
		"scope", f.scopes,
	)

	var (
		credentialIssuer        string
		issuerState             string
		preAuthorizationGrant   *oidc4ci.PreAuthorizationGrant
		credentialOfferResponse *oidc4ci.CredentialOfferResponse
	)

	if f.flowType == FlowTypeAuthorizationCode || f.flowType == FlowTypePreAuthorizedCode {
		var err error

		credentialOfferResponse, err = f.parseCredentialOfferURI(f.credentialOffer)
		if err != nil {
			return nil, err
		}

		credentialIssuer = credentialOfferResponse.CredentialIssuer

		if credentialOfferResponse.Grants.AuthorizationCode != nil {
			issuerState = credentialOfferResponse.Grants.AuthorizationCode.IssuerState
		}

		if credentialOfferResponse.Grants.PreAuthorizationGrant != nil {
			preAuthorizationGrant = credentialOfferResponse.Grants.PreAuthorizationGrant
		}
	} else if f.flowType == FlowTypeWalletInitiated {
		credentialIssuer = f.issuerState
		issuerState = f.issuerState
	}

	start := time.Now()

	openIDConfig, err := f.wellKnownService.GetWellKnownOpenIDConfiguration(credentialIssuer)
	if err != nil {
		return nil, err
	}

	f.perfInfo.GetIssuerCredentialsOIDCConfig = time.Since(start)

	tokenEndpointAuthMethodsSupported := lo.FromPtr(openIDConfig.TokenEndpointAuthMethodsSupported)
	requireWalletAttestation := lo.Contains(tokenEndpointAuthMethodsSupported, attestJWTClientAuthType)

<<<<<<< HEAD
	if f.trustRegistryURL != "" {
		if credentialOfferResponse == nil || len(credentialOfferResponse.CredentialConfigurationIDs) == 0 {
=======
	if f.trustRegistryClient != nil {
		if credentialOfferResponse == nil || len(credentialOfferResponse.Credentials) == 0 {
>>>>>>> 600ed425
			return nil, fmt.Errorf("credential offer is empty")
		}

		issuerDID := f.wellKnownService.GetIssuerDID()

		if issuerDID == "" {
			slog.Warn("Issuer DID is empty. Does '/.well-known/openid-credential-issuer' return jwt?")
		}

		slog.Info("Validating issuer", "did", issuerDID, "url", f.trustRegistryURL)

		configurationID := credentialOfferResponse.CredentialConfigurationIDs[0]
		credentialConfiguration := openIDConfig.CredentialConfigurationsSupported.AdditionalProperties[configurationID]

		var credentialType string

		for _, t := range credentialConfiguration.CredentialDefinition.Type {
			if t != "VerifiableCredential" {
				credentialType = t
				break
			}
		}

<<<<<<< HEAD
		if err = trustregistry.NewClient(f.httpClient, f.trustRegistryURL).
=======
		credentialFormat := string(credentialOffer.Format)

		if err = f.trustRegistryClient.
>>>>>>> 600ed425
			ValidateIssuer(
				issuerDID,
				"",
				credentialType,
				credentialConfiguration.Format,
				lo.Contains(tokenEndpointAuthMethodsSupported, attestJWTClientAuthType),
			); err != nil {
			return nil, fmt.Errorf("validate issuer: %w", err)
		}
	}

	var token *oauth2.Token

	start = time.Now()

	if f.flowType == FlowTypeAuthorizationCode || f.flowType == FlowTypeWalletInitiated {
		oauthClient := &oauth2.Config{
			ClientID: f.clientID,
			Scopes:   f.scopes,
			Endpoint: oauth2.Endpoint{
				AuthURL:   lo.FromPtr(openIDConfig.AuthorizationEndpoint),
				TokenURL:  lo.FromPtr(openIDConfig.TokenEndpoint),
				AuthStyle: oauth2.AuthStyleInHeader,
			},
		}

		var authCode string

		authCode, err = f.getAuthorizationCode(oauthClient, issuerState)
		if err != nil {
			return nil, err
		}

		ctx = context.WithValue(ctx, oauth2.HTTPClient, f.httpClient)

		token, err = f.exchangeAuthorizationCodeForAccessToken(ctx, oauthClient, authCode)
		if err != nil {
			return nil, err
		}
	} else if f.flowType == FlowTypePreAuthorizedCode {
		slog.Info("Getting access token",
			"grant_type", preAuthorizedCodeGrantType,
			"client_id", f.clientID,
			"pre-authorized_code", preAuthorizationGrant.PreAuthorizedCode,
			"token_endpoint", openIDConfig.TokenEndpoint,
		)

		tokenValues := url.Values{
			"grant_type":          []string{preAuthorizedCodeGrantType},
			"pre-authorized_code": []string{preAuthorizationGrant.PreAuthorizedCode},
			"client_id":           []string{f.clientID},
		}

		if preAuthorizationGrant.TxCode != nil {
			if f.pin == "" {
				fmt.Printf("\nEnter PIN:\n")
				scanner := bufio.NewScanner(os.Stdin)
				scanner.Scan()
				f.pin = scanner.Text()
			}

			tokenValues.Add("tx_code", f.pin)
		}

		if requireWalletAttestation {
			var jwtVP string

			jwtVP, err = f.getAttestationVP()
			if err != nil {
				return nil, fmt.Errorf("get attestation vp: %w", err)
			}

			tokenValues.Add("client_assertion_type", attestJWTClientAuthType)
			tokenValues.Add("client_assertion", jwtVP)
		}

		var resp *http.Response

		if resp, err = f.httpClient.PostForm(lo.FromPtr(openIDConfig.TokenEndpoint), tokenValues); err != nil {
			return nil, err
		}

		if resp.StatusCode != http.StatusOK {
			b, readErr := io.ReadAll(resp.Body)
			if readErr != nil {
				return nil, readErr
			}

			return nil, fmt.Errorf(
				"get access token: status %s and body %s",
				resp.Status,
				string(b),
			)
		}

		var tokenResp oidc4civ1.AccessTokenResponse

		if err = json.NewDecoder(resp.Body).Decode(&tokenResp); err != nil {
			return nil, err
		}
		_ = resp.Body.Close()

		token = &oauth2.Token{
			AccessToken: tokenResp.AccessToken,
			TokenType:   tokenResp.TokenType,
			Expiry:      time.Now().Add(time.Duration(lo.FromPtr(tokenResp.ExpiresIn)) * time.Second),
		}

		token = token.WithExtra(
			map[string]interface{}{
				"c_nonce": *tokenResp.CNonce,
			},
		)
	}

	f.perfInfo.GetAccessToken = time.Since(start)

	vc, err := f.receiveVC(token, openIDConfig, credentialIssuer)
	if err != nil {
		return nil, err
	}

	return vc, nil
}

func (f *Flow) Signer() jose.Signer {
	return f.signer
}

func (f *Flow) parseCredentialOfferURI(uri string) (*oidc4ci.CredentialOfferResponse, error) {
	slog.Info("Parsing credential offer URI",
		"uri", uri,
	)

	parser := &credentialoffer.Parser{
		HTTPClient:  f.httpClient,
		VDRRegistry: f.vdrRegistry,
	}

	credentialOfferResponse, err := parser.Parse(uri)
	if err != nil {
		return nil, fmt.Errorf("parse credential offer url: %w", err)
	}

	return credentialOfferResponse, nil
}

func (f *Flow) getAuthorizationCode(oauthClient *oauth2.Config, issuerState string) (string, error) {
	slog.Info("Getting authorization code",
		"client_id", oauthClient.ClientID,
		"scopes", oauthClient.Scopes,
		"credential_configuration_id", f.credentialConfigurationID,
		"format", f.oidcCredentialFormat,
		"redirect_uri", oauthClient.RedirectURL,
		"authorization_endpoint", oauthClient.Endpoint.AuthURL,
	)

	var (
		listener net.Listener
		err      error
	)

	redirectURI, err := url.Parse(f.redirectURI)
	if err != nil {
		return "", fmt.Errorf("parse redirect uri: %w", err)
	}

	if f.userLogin == "" { // interactive mode: user enters login and password manually
		listener, err = net.Listen("tcp4", "127.0.0.1:0")
		if err != nil {
			return "", fmt.Errorf("listen: %w", err)
		}

		redirectURI.Host = fmt.Sprintf(
			"%s:%d",
			redirectURI.Hostname(),
			listener.Addr().(*net.TCPAddr).Port,
		)
	}

	oauthClient.RedirectURL = redirectURI.String()

	authCodeOptions := []oauth2.AuthCodeOption{
		oauth2.SetAuthURLParam("issuer_state", issuerState),
		oauth2.SetAuthURLParam("code_challenge", "MLSjJIlPzeRQoN9YiIsSzziqEuBSmS4kDgI3NDjbfF8"),
		oauth2.SetAuthURLParam("code_challenge_method", "S256"),
	}

	authorizationDetailsRequestBody, err := f.getAuthorizationDetailsRequestBody(f.credentialConfigurationID,
		f.credentialType, f.oidcCredentialFormat)
	if err != nil {
		return "", fmt.Errorf("getAuthorizationDetailsRequestBody: %w", err)
	}

	// If neither credential_configuration_id nor format params supplied authorizationDetailsRequestBody will be empty.
	// In this case Wallet CLI should use scope parameter to request credential type:
	// Spec: https://openid.github.io/OpenID4VCI/openid-4-verifiable-credential-issuance-wg-draft.html#section-5.1.2
	if len(authorizationDetailsRequestBody) > 0 {
		authCodeOptions = append(authCodeOptions,
			oauth2.SetAuthURLParam("authorization_details", string(authorizationDetailsRequestBody)))
	}

	if f.enableDiscoverableClientID {
		authCodeOptions = append(authCodeOptions,
			oauth2.SetAuthURLParam("client_id_scheme", discoverableClientIDScheme))
	}

	state := uuid.New().String()

	authCodeURL := oauthClient.AuthCodeURL(state, authCodeOptions...)

	var authCode string

	if f.userLogin == "" { // interactive mode: login with a browser
		authCode, err = f.interceptAuthCodeFromBrowser(authCodeURL, listener)
		if err != nil {
			return "", fmt.Errorf("get auth code from browser: %w", err)
		}
	} else {
		authCode, err = f.interceptAuthCode(authCodeURL)
		if err != nil {
			return "", fmt.Errorf("get auth code: %w", err)
		}
	}

	return authCode, nil
}

func (f *Flow) interceptAuthCode(authCodeURL string) (string, error) {
	var authCode string

	httpClient := &http.Client{
		Jar:       f.httpClient.Jar,
		Transport: f.httpClient.Transport,
	}

	httpClient.CheckRedirect = func(req *http.Request, via []*http.Request) error {
		if strings.Contains(req.URL.String(), ".amazoncognito.com/login") {
			return consent.NewCognito(
				httpClient,
				httpClient.Jar.Cookies(req.URL),
				req.URL.String(),
				f.userLogin,
				f.userPassword,
			).Execute()
		}

		// intercept client auth code
		if strings.HasPrefix(req.URL.String(), f.redirectURI) {
			authCode = req.URL.Query().Get("code")

			return http.ErrUseLastResponse
		}

		return nil
	}

	resp, err := httpClient.Get(authCodeURL)
	if err != nil {
		return "", fmt.Errorf("get auth code: %w", err)
	}
	_ = resp.Body.Close()

	return authCode, nil
}

func (f *Flow) interceptAuthCodeFromBrowser(
	authCodeURL string,
	listener net.Listener,
) (string, error) {
	server := &callbackServer{
		listener: listener,
		codeChan: make(chan string, 1),
	}

	go func() {
		_ = http.Serve(listener, server)
	}()

	fmt.Printf(
		"Log in with a browser:\n\n%s\n\nor press [Enter] to open link in your default browser\n",
		authCodeURL,
	)

	done := make(chan struct{})

	go waitForEnter(done)

	for {
		select {
		case <-done:
			if err := browser.OpenURL(authCodeURL); err != nil {
				return "", fmt.Errorf("open browser: %w", err)
			}
		case authCode := <-server.codeChan:
			return authCode, nil
		case <-time.After(5 * time.Minute):
			return "", fmt.Errorf("timed out")
		}
	}
}

func (f *Flow) exchangeAuthorizationCodeForAccessToken(
	ctx context.Context,
	oauthClient *oauth2.Config,
	authCode string,
) (*oauth2.Token, error) {
	slog.Info("Exchanging authorization code for access token",
		"grant_type", "authorization_code",
		"client_id", oauthClient.ClientID,
		"auth_code", authCode,
		"token_endpoint", oauthClient.Endpoint.TokenURL,
	)

	authCodeOptions := []oauth2.AuthCodeOption{
		oauth2.SetAuthURLParam("code_verifier", "xalsLDydJtHwIQZukUyj6boam5vMUaJRWv-BnGCAzcZi3ZTs"),
	}

	// TODO: Implement client attestation support for authorization code flow

	token, err := oauthClient.Exchange(ctx, authCode, authCodeOptions...)
	if err != nil {
		return nil, fmt.Errorf("exchange code for token: %w", err)
	}

	return token, nil
}

func (f *Flow) getAttestationVP() (string, error) {
	pd := &presexch.PresentationDefinition{
		ID: uuid.New().String(),
		InputDescriptors: []*presexch.InputDescriptor{
			{
				ID:      uuid.New().String(),
				Name:    "type",
				Purpose: "wallet attestation vc requested",
				Constraints: &presexch.Constraints{
					Fields: []*presexch.Field{
						{
							ID:   uuid.New().String(),
							Path: []string{"$.type"},
							Filter: &presexch.Filter{
								Type: lo.ToPtr("array"),
								Contains: map[string]interface{}{
									"pattern": "WalletAttestationCredential",
								},
							},
						},
					},
				},
			},
		},
	}

	b, err := json.Marshal(pd)
	if err != nil {
		return "", fmt.Errorf("marshal presentation definition: %w", err)
	}

	presentations, err := f.wallet.Query(b)
	if err != nil {
		return "", fmt.Errorf("query wallet: %w", err)
	}

	if len(presentations) == 0 || len(presentations[0].Credentials()) == 0 {
		return "", fmt.Errorf("no attestation vc found")
	}

	attestationVC := presentations[0].Credentials()[0]

	attestationVP, err := verifiable.NewPresentation(verifiable.WithCredentials(attestationVC))
	if err != nil {
		return "", fmt.Errorf("create vp: %w", err)
	}

	attestationVP.ID = uuid.New().String()

	claims, err := attestationVP.JWTClaims([]string{}, false)
	if err != nil {
		return "", fmt.Errorf("get attestation claims: %w", err)
	}

	headers := map[string]interface{}{
		jose.HeaderType: jwtProofTypeHeader,
	}

	signedJWT, err := jwt.NewJoseSigned(claims, headers, f.signer)
	if err != nil {
		return "", fmt.Errorf("create signed jwt: %w", err)
	}

	jws, err := signedJWT.Serialize(false)
	if err != nil {
		return "", fmt.Errorf("serialize signed jwt: %w", err)
	}

	return jws, nil
}

func (f *Flow) receiveVC(
	token *oauth2.Token,
	wellKnown *issuerv1.WellKnownOpenIDIssuerConfiguration,
	credentialIssuer string,
) (*verifiable.Credential, error) {
	credentialEndpoint := lo.FromPtr(wellKnown.CredentialEndpoint)

	start := time.Now()
	defer func() {
		f.perfInfo.GetCredential = time.Since(start)
	}()

	slog.Info("Getting credential",
		"credential_endpoint", credentialEndpoint,
		"credential_issuer", credentialIssuer,
	)

	claims := &ProofClaims{
		Issuer:   f.clientID,
		IssuedAt: lo.ToPtr(time.Now().Unix()),
		Audience: credentialIssuer,
		Nonce:    token.Extra("c_nonce").(string),
	}

	proof, err := f.proofBuilder.Build(context.TODO(), &CreateProofRequest{
		Signer:           f.signer,
		CustomHeaders:    map[string]interface{}{},
		WalletKeyID:      f.walletKeyID,
		WalletKeyType:    f.walletKeyType,
		Claims:           claims,
		VDR:              f.vdrRegistry,
		WalletDID:        f.wallet.DIDs()[0].ID,
		CredentialIssuer: credentialIssuer,
	})
	if err != nil {
		return nil, fmt.Errorf("build proof: %w", err)
	}

	oidcCredentialFormat, err := f.getCredentialRequestOIDCCredentialFormat(wellKnown)
	if err != nil {
		return nil, fmt.Errorf("getCredentialRequestOIDCCredentialFormat: %w", err)
	}

	b, err := json.Marshal(CredentialRequest{
		Format: oidcCredentialFormat,
		Types:  []string{"VerifiableCredential", f.credentialType},
		Proof:  *proof,
	})
	if err != nil {
		return nil, fmt.Errorf("marshal credential request: %w", err)
	}

	req, err := http.NewRequest(http.MethodPost, credentialEndpoint, bytes.NewBuffer(b))
	if err != nil {
		return nil, fmt.Errorf("new credential request: %w", err)
	}

	req.Header.Add("content-type", "application/json")
	req.Header.Add("authorization", "Bearer "+token.AccessToken)

	resp, err := f.httpClient.Do(req)
	if err != nil {
		return nil, fmt.Errorf("post to credential endpoint: %w", err)
	}

	defer func() {
		if closeErr := resp.Body.Close(); closeErr != nil {
			slog.Error("failed to close response body", "err", closeErr)
		}
	}()

	if resp.StatusCode != http.StatusOK {
		if b, err = io.ReadAll(resp.Body); err != nil {
			return nil, err
		}

		return nil, fmt.Errorf(
			"get credential: status %s and body %s",
			resp.Status,
			string(b),
		)
	}

	var credentialResp CredentialResponse

	if err = json.NewDecoder(resp.Body).Decode(&credentialResp); err != nil {
		return nil, fmt.Errorf("decode credential response: %w", err)
	}

	vcBytes, err := json.Marshal(credentialResp.Credential)
	if err != nil {
		return nil, fmt.Errorf("marshal credential response: %w", err)
	}

	parsedVC, err := verifiable.ParseCredential(vcBytes,
		verifiable.WithJSONLDDocumentLoader(f.documentLoader),
		verifiable.WithDisabledProofCheck(),
	)
	if err != nil {
		return nil, fmt.Errorf("parse credential: %w", err)
	}

	if err = f.wallet.Add(vcBytes); err != nil {
		return nil, fmt.Errorf("add credential to wallet: %w", err)
	}

	var cslURL, statusListIndex, statusListType string

	if vcc := parsedVC.Contents(); vcc.Status != nil && vcc.Status.CustomFields != nil {
		statusListType = vcc.Status.Type

		u, ok := vcc.Status.CustomFields["statusListCredential"].(string)
		if ok {
			cslURL = u
		}

		i, ok := vcc.Status.CustomFields["statusListIndex"].(string)
		if ok {
			statusListIndex = i
		}
	}

	predicate := func(item string, i int) bool {
		return !strings.EqualFold(item, "VerifiableCredential")
	}

	slog.Info("credential added to wallet",
		"credential_id", parsedVC.Contents().ID,
		"credential_type", strings.Join(lo.Filter(parsedVC.Contents().Types, predicate), ","),
		"issuer_id", parsedVC.Contents().Issuer.ID,
		"csl_url", cslURL,
		"status_list_index", statusListIndex,
		"status_list_type", statusListType,
	)

	if err = f.handleIssuanceAck(wellKnown, &credentialResp, token); err != nil {
		return nil, err
	}

	return parsedVC, nil
}

func (f *Flow) getCredentialRequestOIDCCredentialFormat(
	wellKnown *issuerv1.WellKnownOpenIDIssuerConfiguration,
) (vcsverifiable.OIDCFormat, error) {
	// Take default value as f.oidcCredentialFormat
	if f.oidcCredentialFormat != "" {
		return f.oidcCredentialFormat, nil
	}

	// For cases, when oidcCredentialFormat is not supplied:
	if f.credentialConfigurationID != "" {
		// CredentialConfigurationID option available so take format from well-known configuration.
		// Spec: https://openid.github.io/OpenID4VCI/openid-4-verifiable-credential-issuance-wg-draft.html#section-5.1.1
		format := wellKnown.CredentialConfigurationsSupported.AdditionalProperties[f.credentialConfigurationID].Format
		if format == "" {
			return "", fmt.Errorf(
				"unable to obtain OIDC credential format from issuer well-known configuration. "+
					"Check if `issuer.credentialMetadata.credential_configurations_supported` contains key `%s` "+
					"with nested `format` field", f.credentialConfigurationID)
		}

		return vcsverifiable.OIDCFormat(format), nil
	}

	if len(f.scopes) > 0 {
		// scopes option available so take format from well-known configuration.
		// Spec: https://openid.github.io/OpenID4VCI/openid-4-verifiable-credential-issuance-wg-draft.html#section-5.1.2
		for _, scope := range f.scopes {
			for _, credentialConfiguration := range wellKnown.CredentialConfigurationsSupported.AdditionalProperties {
				if lo.FromPtr(credentialConfiguration.Scope) == scope {
					return vcsverifiable.OIDCFormat(credentialConfiguration.Format), nil
				}
			}
		}

		return "", fmt.Errorf(
			"unable to obtain OIDC credential format from issuer well-known configuration. "+
				"Check if `issuer.credentialMetadata.credential_configurations_supported` contains nested object "+
				"with `scope` field equals to one of the %v", f.scopes)
	}

	return "", errors.New("obtain OIDC credential format")
}
func (f *Flow) handleIssuanceAck(
	wellKnown *issuerv1.WellKnownOpenIDIssuerConfiguration,
	credResponse *CredentialResponse,
	token *oauth2.Token,
) error {
	if wellKnown == nil || credResponse == nil {
		return nil
	}

	credentialAckEndpoint := lo.FromPtr(wellKnown.CredentialAckEndpoint)
	if credentialAckEndpoint == "" || lo.FromPtr(credResponse.AckID) == "" {
		return nil
	}

	start := time.Now()
	defer func() {
		f.perfInfo.CredentialsAck = time.Since(start)
	}()

	slog.Info("Sending wallet ACK",
		"ack_id", credResponse.AckID,
		"endpoint", credentialAckEndpoint,
	)

	b, err := json.Marshal(oidc4civ1.AckRequest{
		Credentials: []oidc4civ1.AcpRequestItem{
			{
				AckId:            *credResponse.AckID,
				ErrorDescription: nil,
				Status:           "success",
				IssuerIdentifier: wellKnown.CredentialIssuer,
			},
		},
	})
	if err != nil {
		return err
	}

	req, err := http.NewRequest(http.MethodPost, credentialAckEndpoint, bytes.NewBuffer(b))
	if err != nil {
		return fmt.Errorf("ack credential request: %w", err)
	}

	req.Header.Add("content-type", "application/json")
	req.Header.Add("authorization", "Bearer "+token.AccessToken)

	resp, err := f.httpClient.Do(req)
	if err != nil {
		return err
	}

	slog.Info(fmt.Sprintf("Wallet ACK sent with status code %v", resp.StatusCode))

	b, _ = io.ReadAll(resp.Body) // nolint
	if resp.StatusCode != http.StatusNoContent {
		return fmt.Errorf("expected to receive status code %d but got status code %d with response body %s",
			http.StatusNoContent, resp.StatusCode, string(b))
	}

	return nil
}

// getAuthorizationDetailsRequestBody returns authorization details request body
// either with credential_configuration_id or format params.
// If neither credential_configuration_id nor format supplied,
// Wallet CLI should use scope parameter to request credential type:
// https://openid.github.io/OpenID4VCI/openid-4-verifiable-credential-issuance-wg-draft.html#section-5.1.2
//
// Spec: https://openid.github.io/OpenID4VCI/openid-4-verifiable-credential-issuance-wg-draft.html#section-5.1.1
func (f *Flow) getAuthorizationDetailsRequestBody(
	credentialConfigurationID, credentialType string, oidcCredentialFormat vcsverifiable.OIDCFormat,
) ([]byte, error) {
	res := make([]common.AuthorizationDetails, 1) // We do not support multiple authorization details for now.

	switch {
	case credentialConfigurationID != "": // Priority 1. Based on credentialConfigurationID.
		res[0] = common.AuthorizationDetails{
			CredentialConfigurationId: &credentialConfigurationID,
			CredentialDefinition:      nil,
			Format:                    nil,
			Locations:                 nil, // Not supported for now.
			Type:                      "openid_credential",
		}
	case oidcCredentialFormat != "": // Priority 2. Based on credentialFormat.
		res[0] = common.AuthorizationDetails{
			CredentialConfigurationId: nil,
			CredentialDefinition: &common.CredentialDefinition{
				Context:           nil, // Not supported for now.
				CredentialSubject: nil, // Not supported for now.
				Type: []string{
					"VerifiableCredential",
					credentialType,
				},
			},
			Format:    lo.ToPtr(string(oidcCredentialFormat)),
			Locations: nil, // Not supported for now.
			Type:      "openid_credential",
		}
	default:
		// Valid case - neither credentialFormat nor credentialConfigurationID supplied.
		return nil, nil
	}

	return json.Marshal(res)
}

func (f *Flow) PerfInfo() *PerfInfo {
	return f.perfInfo
}

func waitForEnter(
	done chan<- struct{},
) {
	_, _ = fmt.Scanln()
	done <- struct{}{}
}

type callbackServer struct {
	listener net.Listener
	codeChan chan string
}

func (s *callbackServer) ServeHTTP(
	w http.ResponseWriter,
	r *http.Request,
) {
	if r.URL.Path != "/callback" {
		http.NotFound(w, r)

		return
	}

	defer func() {
		_ = s.listener.Close()
	}()

	code := r.URL.Query().Get("code")
	if code == "" {
		http.Error(w, "code is empty", http.StatusBadRequest)

		return
	}

	s.codeChan <- code

	w.Header().Add("content-type", "text/html")
	_, _ = fmt.Fprintf(w, "<p>Authorization code received! You may now close this page.</p>")
}

type options struct {
	flowType                   FlowType
	proofBuilder               ProofBuilder
	credentialOffer            string
	credentialType             string
	oidcCredentialFormat       vcsverifiable.OIDCFormat
	credentialConfigurationID  string
	clientID                   string
	scopes                     []string
	redirectURI                string
	enableDiscoverableClientID bool
	userLogin                  string
	userPassword               string
	issuerState                string
	pin                        string
	trustRegistryURL           string
	trustRegistry              trustRegistry
	walletDIDIndex             int
}

type Opt func(opts *options)

func WithFlowType(flowType FlowType) Opt {
	return func(opts *options) {
		opts.flowType = flowType
	}
}

func WithProofBuilder(proofBuilder ProofBuilder) Opt {
	return func(opts *options) {
		opts.proofBuilder = proofBuilder
	}
}

func WithCredentialOffer(credentialOffer string) Opt {
	return func(opts *options) {
		opts.credentialOffer = credentialOffer
	}
}

func WithCredentialType(credentialType string) Opt {
	return func(opts *options) {
		opts.credentialType = credentialType
	}
}

func WithOIDCCredentialFormat(oidcCredentialFormat vcsverifiable.OIDCFormat) Opt {
	return func(opts *options) {
		opts.oidcCredentialFormat = oidcCredentialFormat
	}
}

func WithClientID(clientID string) Opt {
	return func(opts *options) {
		opts.clientID = clientID
	}
}

func WithScopes(scopes []string) Opt {
	return func(opts *options) {
		opts.scopes = scopes
	}
}

func WithRedirectURI(redirectURI string) Opt {
	return func(opts *options) {
		opts.redirectURI = redirectURI
	}
}

func WithEnableDiscoverableClientID() Opt {
	return func(opts *options) {
		opts.enableDiscoverableClientID = true
	}
}

func WithUserLogin(userLogin string) Opt {
	return func(opts *options) {
		opts.userLogin = userLogin
	}
}

func WithUserPassword(userPassword string) Opt {
	return func(opts *options) {
		opts.userPassword = userPassword
	}
}

func WithIssuerState(issuerState string) Opt {
	return func(opts *options) {
		opts.issuerState = issuerState
	}
}

func WithPin(pin string) Opt {
	return func(opts *options) {
		opts.pin = pin
	}
}

func WithTrustRegistryURL(url string) Opt {
	return func(opts *options) {
		opts.trustRegistryURL = url
	}
}

func WithTrustRegistry(value trustRegistry) Opt {
	return func(opts *options) {
		opts.trustRegistry = value
	}
}

func WithWalletDIDIndex(idx int) Opt {
	return func(opts *options) {
		opts.walletDIDIndex = idx
	}
}

// WithCredentialConfigurationID adds credentialConfigurationID to authorization request.
func WithCredentialConfigurationID(credentialConfigurationID string) Opt {
	return func(opts *options) {
		opts.credentialConfigurationID = credentialConfigurationID
	}
}<|MERGE_RESOLUTION|>--- conflicted
+++ resolved
@@ -265,13 +265,8 @@
 	tokenEndpointAuthMethodsSupported := lo.FromPtr(openIDConfig.TokenEndpointAuthMethodsSupported)
 	requireWalletAttestation := lo.Contains(tokenEndpointAuthMethodsSupported, attestJWTClientAuthType)
 
-<<<<<<< HEAD
-	if f.trustRegistryURL != "" {
+	if f.trustRegistryClient != nil {
 		if credentialOfferResponse == nil || len(credentialOfferResponse.CredentialConfigurationIDs) == 0 {
-=======
-	if f.trustRegistryClient != nil {
-		if credentialOfferResponse == nil || len(credentialOfferResponse.Credentials) == 0 {
->>>>>>> 600ed425
 			return nil, fmt.Errorf("credential offer is empty")
 		}
 
@@ -295,13 +290,7 @@
 			}
 		}
 
-<<<<<<< HEAD
-		if err = trustregistry.NewClient(f.httpClient, f.trustRegistryURL).
-=======
-		credentialFormat := string(credentialOffer.Format)
-
 		if err = f.trustRegistryClient.
->>>>>>> 600ed425
 			ValidateIssuer(
 				issuerDID,
 				"",
